--- conflicted
+++ resolved
@@ -496,7 +496,6 @@
     #[snafu(display("Role missing from snapshot meta: {}", name))]
     RoleNotInMeta { name: String },
 
-<<<<<<< HEAD
     #[snafu(display("The key for {} was not included", role))]
     KeyNotFound {
         role: String,
@@ -548,7 +547,7 @@
 
     #[snafu(display("The transport is not in editor"))]
     MissingTransport,
-=======
+
     /// Root creates an unloadable repo
     #[snafu(display(
         "Unstable root; found {} keys for role {}, threshold is {}",
@@ -561,7 +560,6 @@
         actual: usize,
         threshold: u64,
     },
->>>>>>> 9b559778
 }
 
 // used in `std::io::Read` implementations
